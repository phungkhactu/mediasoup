--- conflicted
+++ resolved
@@ -73,47 +73,6 @@
         // TODO: Didn't bother, feel free to PR
     }
 
-<<<<<<< HEAD
-    // The build here is a bit awkward since we can't just specify custom target directory as
-    // openssl will fail to build with `make[1]: /bin/sh: Argument list too long` due to large
-    // number of files. So instead we build in place, copy files to out directory and then clean
-    // after ourselves
-    {
-        // Build
-        if !Command::new("make")
-            .arg("libmediasoup-worker")
-            .env("PYTHONDONTWRITEBYTECODE", "1")
-            .env("MEDIASOUP_OUT_DIR", &out_dir)
-            .env("MEDIASOUP_BUILDTYPE", "Release")
-            .spawn()
-            .expect("Failed to start")
-            .wait()
-            .expect("Wasn't running")
-            .success()
-        {
-            panic!("Failed to build libmediasoup-worker")
-        }
-
-        if env::var("KEEP_BUILD_ARTIFACTS") != Ok("1".to_string()) {
-            // Clean
-            if !Command::new("make")
-                .arg("clean-all")
-                .env("PYTHONDONTWRITEBYTECODE", "1")
-                .spawn()
-                .expect("Failed to start")
-                .wait()
-                .expect("Wasn't running")
-                .success()
-            {
-                panic!("Failed to clean libmediasoup-worker")
-            }
-        }
-    }
-
-    println!("cargo:rustc-link-lib=static=mediasoup-worker");
-    println!("cargo:rustc-link-search=native={}", out_dir);
-    println!("cargo:rustc-link-search=native={}/Release", out_dir);
-=======
     // Build
     if !Command::new("make")
         .arg("libmediasoup-worker")
@@ -204,5 +163,4 @@
 
     println!("cargo:rustc-link-lib=static=mediasoup-worker");
     println!("cargo:rustc-link-search=native={}", out_dir);
->>>>>>> d4a828a5
 }