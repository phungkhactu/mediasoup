# Changelog

# 0.9.1

* Fix cleanup of build artifacts
* Make `Transport` implement `Send`
* Another fix to rare deadlock
* Improved Windows support (doesn't require MSVS activation)

# 0.9.0

* Fix for receiving data over payload channel
<<<<<<< HEAD
=======
* Support thread initializer function for worker threads, can be used for pinning worker threads to CPU cores
* Significant worker communication optimizations (especially latency)
* Switch from file descriptors to function calls when communicating with worker
* Various optimizations that caused minor breaking changes to public API
* Requests no longer have internal timeout, but they can now be cancelled, add your own timeouts on top if needed
* Windows support
* General mediasoup changes:
  * Replaces GYP build system with fully-functional Meson build system (PR #622).
  * `Consumer`: Modification of bitrate allocation algorithm (PR #708).
  * Single H264/H265 codec configuration in `supportedRtpCapabilities` (PR #718).
>>>>>>> d4a828a5

# 0.8.5

* Fix types for `round_trip_time` and `bitrate_by_layer` fields `ProducerStat` and `ConsumerStat`
* Accumulation of worker fixes

# 0.8.4

* Add Active Speaker Observer to prelude
* Fix consumers preventing producers from being closed (regression introduced in 0.8.3)

# 0.8.3

* prelude module containing traits and structs that should be sufficient for most basic mediasoup-based apps
* Dominant Speaker Event (PR #603 by @SteveMcFarlin).

### 0.8.2

* Support for optional fixed port on transports

### 0.8.1

* Add convenience methods for getting information from `TransportTuple` enum, especially local IP/port
* Add `mid` option in `ConsumerOptions` to provide way to override MID
* Add convenience method `ConsumerStats::cosumer_stat()`

### 0.8.0

* `NonClosingProducer` removed (use `PipedProducer` instead, they were identical)
* `RtpHeaderExtensionUri::as_str()` now takes `self` instead of `&self`
* `kind` field of `RtpHeaderExtension` is no longer optional
* Refactor `ScalabilityMode` from being a string to enum, make sure layers are not zero on type system level
* Concrete types for info field of tracing events

### 0.7.2

* Thread and memory safety fixes in mediasoup-sys
* macOS support
* `NonClosingProducer` renamed into `PipedProducer` with better docs
* Internal restructuring of modules for better compatibility with IDEs
* Feature level updated to mediasoup `3.7.6`

### 0.7.0

* Switch from running C++ worker processes to worker threads using mediasoup-sys that wraps mediasoup-worker into library
* Simplify `WorkerManager::new()` and `WorkerManager::with_executor()` API as the result of above
* Support `rtxPacketsDiscarded` in `Producer` stats
* Enable Rust 2018 idioms warnings
* Make sure all public types have `Debug` implementation on them
* Enforce docs on public types and add missing documentation
* Remove `RtpCodecParametersParameters::new()` (`RtpCodecParametersParameters::default()` does the same thing)

### 0.6.0

Initial upstreamed release.<|MERGE_RESOLUTION|>--- conflicted
+++ resolved
@@ -10,8 +10,6 @@
 # 0.9.0
 
 * Fix for receiving data over payload channel
-<<<<<<< HEAD
-=======
 * Support thread initializer function for worker threads, can be used for pinning worker threads to CPU cores
 * Significant worker communication optimizations (especially latency)
 * Switch from file descriptors to function calls when communicating with worker
@@ -22,7 +20,6 @@
   * Replaces GYP build system with fully-functional Meson build system (PR #622).
   * `Consumer`: Modification of bitrate allocation algorithm (PR #708).
   * Single H264/H265 codec configuration in `supportedRtpCapabilities` (PR #718).
->>>>>>> d4a828a5
 
 # 0.8.5
 
