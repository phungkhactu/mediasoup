mod channel_read_fn;
mod channel_write_fn;

use crate::worker::channel::BufferMessagesGuard;
use crate::worker::{Channel, PayloadChannel, WorkerId};
<<<<<<< HEAD
use async_oneshot::Receiver;
pub(super) use channel_read_fn::{
    prepare_channel_read_fn, prepare_payload_channel_read_fn, PreparedChannelRead,
    PreparedPayloadChannelRead,
};
pub(super) use channel_write_fn::{
    prepare_channel_write_fn, prepare_payload_channel_write_fn, PreparedChannelWrite,
    PreparedPayloadChannelWrite,
};
=======
use async_executor::Executor;
use async_fs::File;
>>>>>>> 20d11ff4
use std::ffi::CString;
use std::os::raw::{c_char, c_int};
use std::sync::Arc;
use thiserror::Error;

/// Worker exit error
#[derive(Debug, Copy, Clone, Error)]
pub enum ExitError {
    /// Generic error.
    #[error("Worker exited with generic error")]
    Generic,
    /// Settings error.
    #[error("Worker exited with settings error")]
    Settings,
    /// Unknown error.
    #[error("Worker exited with unknown error and status code {status_code}")]
    Unknown {
        /// Status code returned by worker
        status_code: i32,
    },
    /// Unexpected error.
    #[error("Worker exited unexpectedly")]
    Unexpected,
}

pub(super) struct WorkerRunResult {
    pub(super) channel: Channel,
    pub(super) payload_channel: PayloadChannel,
    pub(super) buffer_worker_messages_guard: BufferMessagesGuard,
}

pub(super) fn run_worker_with_channels<OE>(
    id: WorkerId,
    thread_initializer: Option<Arc<dyn Fn() + Send + Sync>>,
    args: Vec<String>,
<<<<<<< HEAD
) -> WorkerRunResult {
    let (mut status_sender, status_receiver) = async_oneshot::oneshot();
=======
    on_exit: OE,
) -> WorkerRunResult
where
    OE: FnOnce(Result<(), ExitError>) + Send + 'static,
{
    let [producer_fd_read, producer_fd_write] = pipe();
    let [consumer_fd_read, consumer_fd_write] = pipe();
    let [producer_payload_fd_read, producer_payload_fd_write] = pipe();
    let [consumer_payload_fd_read, consumer_payload_fd_write] = pipe();
>>>>>>> 20d11ff4

    let (channel, prepared_channel_read, prepared_channel_write) = Channel::new();
    let (payload_channel, prepared_payload_channel_read, prepared_payload_channel_write) =
        PayloadChannel::new();
    let buffer_worker_messages_guard = channel.buffer_messages_for(std::process::id().into());

    std::thread::Builder::new()
        .name(format!("mediasoup-worker-{}", id))
        .spawn(move || {
            if let Some(thread_initializer) = thread_initializer {
                thread_initializer();
            }
            let argc = args.len() as c_int;
            let args_cstring = args
                .into_iter()
                .map(|s| -> CString { CString::new(s).unwrap() })
                .collect::<Vec<_>>();
            let argv = args_cstring
                .iter()
                .map(|arg| arg.as_ptr().cast::<c_char>())
                .collect::<Vec<_>>();
            let version = CString::new(env!("CARGO_PKG_VERSION")).unwrap();

            let status_code = unsafe {
                let (channel_read_fn, channel_read_ctx, _channel_write_callback) =
                    prepared_channel_read.deconstruct();
                let (channel_write_fn, channel_write_ctx, _channel_read_callback) =
                    prepared_channel_write.deconstruct();
                let (
                    payload_channel_read_fn,
                    payload_channel_read_ctx,
                    _payload_channel_write_callback,
                ) = prepared_payload_channel_read.deconstruct();
                let (
                    payload_channel_write_fn,
                    payload_channel_write_ctx,
                    _payload_channel_read_callback,
                ) = prepared_payload_channel_write.deconstruct();

                mediasoup_sys::mediasoup_worker_run(
                    argc,
                    argv.as_ptr(),
                    version.as_ptr(),
                    0,
                    0,
                    0,
                    0,
                    channel_read_fn,
                    channel_read_ctx,
                    channel_write_fn,
                    channel_write_ctx,
                    payload_channel_read_fn,
                    payload_channel_read_ctx,
                    payload_channel_write_fn,
                    payload_channel_write_ctx,
                )
            };

            on_exit(match status_code {
                0 => Ok(()),
                1 => Err(ExitError::Generic),
                42 => Err(ExitError::Settings),
                status_code => Err(ExitError::Unknown { status_code }),
            });
        })
        .expect("Failed to spawn mediasoup-worker thread");

    WorkerRunResult {
        channel,
        payload_channel,
        buffer_worker_messages_guard,
    }
}<|MERGE_RESOLUTION|>--- conflicted
+++ resolved
@@ -3,8 +3,6 @@
 
 use crate::worker::channel::BufferMessagesGuard;
 use crate::worker::{Channel, PayloadChannel, WorkerId};
-<<<<<<< HEAD
-use async_oneshot::Receiver;
 pub(super) use channel_read_fn::{
     prepare_channel_read_fn, prepare_payload_channel_read_fn, PreparedChannelRead,
     PreparedPayloadChannelRead,
@@ -13,10 +11,6 @@
     prepare_channel_write_fn, prepare_payload_channel_write_fn, PreparedChannelWrite,
     PreparedPayloadChannelWrite,
 };
-=======
-use async_executor::Executor;
-use async_fs::File;
->>>>>>> 20d11ff4
 use std::ffi::CString;
 use std::os::raw::{c_char, c_int};
 use std::sync::Arc;
@@ -52,21 +46,11 @@
     id: WorkerId,
     thread_initializer: Option<Arc<dyn Fn() + Send + Sync>>,
     args: Vec<String>,
-<<<<<<< HEAD
-) -> WorkerRunResult {
-    let (mut status_sender, status_receiver) = async_oneshot::oneshot();
-=======
     on_exit: OE,
 ) -> WorkerRunResult
 where
     OE: FnOnce(Result<(), ExitError>) + Send + 'static,
 {
-    let [producer_fd_read, producer_fd_write] = pipe();
-    let [consumer_fd_read, consumer_fd_write] = pipe();
-    let [producer_payload_fd_read, producer_payload_fd_write] = pipe();
-    let [consumer_payload_fd_read, consumer_payload_fd_write] = pipe();
->>>>>>> 20d11ff4
-
     let (channel, prepared_channel_read, prepared_channel_write) = Channel::new();
     let (payload_channel, prepared_payload_channel_read, prepared_payload_channel_write) =
         PayloadChannel::new();
