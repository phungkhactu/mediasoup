--- conflicted
+++ resolved
@@ -311,10 +311,6 @@
                         transport_id: self.id,
                     },
                 };
-<<<<<<< HEAD
-
-=======
->>>>>>> 905bf4fa
                 self.executor
                     .spawn(async move {
                         if let Err(error) = channel.request(request).await {
