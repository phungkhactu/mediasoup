#[cfg(test)]
mod tests;

use crate::consumer::RtpStreamParams;
use crate::data_structures::{AppData, RtpPacketTraceInfo, SsrcTraceInfo, TraceEventDirection};
use crate::messages::{
    ProducerCloseRequest, ProducerDumpRequest, ProducerEnableTraceEventData,
    ProducerEnableTraceEventRequest, ProducerGetStatsRequest, ProducerInternal,
    ProducerPauseRequest, ProducerResumeRequest, ProducerSendNotification,
};
pub use crate::ortc::RtpMapping;
use crate::rtp_parameters::{MediaKind, MimeType, RtpParameters};
use crate::transport::Transport;
use crate::uuid_based_wrapper_type;
use crate::worker::{
    Channel, NotificationError, PayloadChannel, RequestError, SubscriptionHandler,
};
use async_executor::Executor;
use bytes::Bytes;
use event_listener_primitives::{Bag, BagOnce, HandlerId};
use log::{debug, error};
use parking_lot::Mutex;
use serde::{Deserialize, Serialize};
use serde_repr::{Deserialize_repr, Serialize_repr};
use std::collections::HashMap;
use std::fmt;
use std::fmt::Debug;
use std::sync::atomic::{AtomicBool, Ordering};
use std::sync::{Arc, Weak};

uuid_based_wrapper_type!(
    /// [`Producer`] identifier.
    ProducerId
);

/// [`Producer`] options.
///
/// # Notes on usage
/// Check the
/// [RTP Parameters and Capabilities](https://mediasoup.org/documentation/v3/mediasoup/rtp-parameters-and-capabilities/)
/// section for more details (TypeScript-oriented, but concepts apply here as well).
#[derive(Debug, Clone)]
#[non_exhaustive]
pub struct ProducerOptions {
    /// Producer id (just for
    /// [`Router::pipe_producer_to_router`](crate::router::Router::pipe_producer_to_router) method).
    pub(super) id: Option<ProducerId>,
    /// Media kind.
    pub kind: MediaKind,
    /// RTP parameters defining what the endpoint is sending.
    pub rtp_parameters: RtpParameters,
    /// Whether the producer must start in paused mode. Default false.
    pub paused: bool,
    /// Just for video. Time (in ms) before asking the sender for a new key frame after having asked
    /// a previous one. If 0 there is no delay.
    pub key_frame_request_delay: u32,
    /// Custom application data.
    pub app_data: AppData,
}

impl ProducerOptions {
    /// Create producer options that will be used with Pipe transport
    #[must_use]
    pub fn new_pipe_transport(
        producer_id: ProducerId,
        kind: MediaKind,
        rtp_parameters: RtpParameters,
    ) -> Self {
        Self {
            id: Some(producer_id),
            kind,
            rtp_parameters,
            paused: false,
            key_frame_request_delay: 0,
            app_data: AppData::default(),
        }
    }

    /// Create producer options that will be used with non-Pipe transport
    #[must_use]
    pub fn new(kind: MediaKind, rtp_parameters: RtpParameters) -> Self {
        Self {
            id: None,
            kind,
            rtp_parameters,
            paused: false,
            key_frame_request_delay: 0,
            app_data: AppData::default(),
        }
    }
}

#[derive(Debug, Clone, PartialEq, Deserialize, Serialize)]
#[serde(rename_all = "camelCase")]
#[doc(hidden)]
pub struct RtpStreamRecv {
    pub params: RtpStreamParams,
    pub score: u8,
    // `type` field is present in worker, but ignored here
    pub jitter: u32,
    pub packet_count: usize,
    pub byte_count: usize,
    pub bitrate: u32,
    pub bitrate_by_layer: Option<HashMap<String, u32>>,
}

#[derive(Debug, Clone, PartialEq, Deserialize, Serialize)]
#[serde(rename_all = "camelCase")]
#[doc(hidden)]
#[non_exhaustive]
pub struct ProducerDump {
    pub id: ProducerId,
    pub kind: MediaKind,
    pub paused: bool,
    pub rtp_mapping: RtpMapping,
    pub rtp_parameters: RtpParameters,
    pub rtp_streams: Vec<RtpStreamRecv>,
    pub trace_event_types: String,
    pub r#type: ProducerType,
}

/// Producer type.
#[derive(Debug, Copy, Clone, Eq, PartialEq, Ord, PartialOrd, Hash, Deserialize, Serialize)]
#[serde(rename_all = "lowercase")]
pub enum ProducerType {
    /// A single RTP stream is received with no spatial/temporal layers.
    Simple,
    /// Two or more RTP streams are received, each of them with one or more temporal layers.
    Simulcast,
    /// A single RTP stream is received with spatial/temporal layers.
    Svc,
}

/// Score of the RTP stream in the producer representing its transmission quality.
#[derive(Debug, Clone, Eq, PartialEq, Deserialize, Serialize)]
#[serde(rename_all = "camelCase")]
pub struct ProducerScore {
    /// Index of the RTP stream in the [`RtpParameters::encodings`] array of the producer.
    pub encoding_idx: u32,
    /// RTP stream SSRC.
    pub ssrc: u32,
    /// RTP stream RID value.
    pub rid: Option<String>,
    /// RTP stream score (from 0 to 10) representing the transmission quality.
    pub score: u8,
}

/// Rotation angle
#[derive(Debug, Copy, Clone, Eq, PartialEq, Deserialize_repr, Serialize_repr)]
#[repr(u16)]
pub enum Rotation {
    /// 0
    None = 0,
    /// 90 (clockwise)
    Clockwise = 90,
    /// 180
    Rotate180 = 180,
    /// 270 (90 counter-clockwise)
    CounterClockwise = 270,
}

/// As documented in
/// [WebRTC Video Processing and Codec Requirements](https://tools.ietf.org/html/rfc7742#section-4).
#[derive(Debug, Copy, Clone, Deserialize, Serialize)]
pub struct ProducerVideoOrientation {
    /// Whether the source is a video camera.
    pub camera: bool,
    /// Whether the video source is flipped.
    pub flip: bool,
    /// Rotation degrees.
    pub rotation: Rotation,
}

/// RTC statistics of the producer.
#[derive(Debug, Clone, PartialEq, Deserialize, Serialize)]
#[serde(rename_all = "camelCase")]
#[non_exhaustive]
#[allow(missing_docs)]
pub struct ProducerStat {
    // Common to all RtpStreams.
    // `type` field is present in worker, but ignored here
    pub timestamp: u64,
    pub ssrc: u32,
    pub rtx_ssrc: Option<u32>,
    pub rid: Option<String>,
    pub kind: String,
    pub mime_type: MimeType,
    pub packets_lost: u32,
    pub fraction_lost: u8,
    pub packets_discarded: usize,
    pub packets_retransmitted: usize,
    pub packets_repaired: usize,
    pub nack_count: usize,
    pub nack_packet_count: usize,
    pub pli_count: usize,
    pub fir_count: usize,
    pub score: u8,
    pub packet_count: usize,
    pub byte_count: usize,
    pub bitrate: u32,
    pub round_trip_time: Option<f32>,
    pub rtx_packets_discarded: Option<u32>,
    // RtpStreamRecv specific.
    pub jitter: u32,
    pub bitrate_by_layer: Option<HashMap<String, u32>>,
}

/// 'trace' event data.
#[derive(Debug, Clone, Deserialize, Serialize)]
#[serde(tag = "type", rename_all = "lowercase")]
pub enum ProducerTraceEventData {
    /// RTP packet.
    Rtp {
        /// Event timestamp.
        timestamp: u64,
        /// Event direction.
        direction: TraceEventDirection,
        /// RTP packet info.
        info: RtpPacketTraceInfo,
    },
    /// RTP video keyframe packet.
    KeyFrame {
        /// Event timestamp.
        timestamp: u64,
        /// Event direction.
        direction: TraceEventDirection,
        /// RTP packet info.
        info: RtpPacketTraceInfo,
    },
    /// RTCP NACK packet.
    Nack {
        /// Event timestamp.
        timestamp: u64,
        /// Event direction.
        direction: TraceEventDirection,
    },
    /// RTCP PLI packet.
    Pli {
        /// Event timestamp.
        timestamp: u64,
        /// Event direction.
        direction: TraceEventDirection,
        /// SSRC info.
        info: SsrcTraceInfo,
    },
    /// RTCP FIR packet.
    Fir {
        /// Event timestamp.
        timestamp: u64,
        /// Event direction.
        direction: TraceEventDirection,
        /// SSRC info.
        info: SsrcTraceInfo,
    },
}

/// Types of consumer trace events.
#[derive(Debug, Copy, Clone, Eq, PartialEq, Ord, PartialOrd, Hash, Deserialize, Serialize)]
#[serde(rename_all = "lowercase")]
pub enum ProducerTraceEventType {
    /// RTP packet.
    Rtp,
    /// RTP video keyframe packet.
    KeyFrame,
    /// RTCP NACK packet.
    Nack,
    /// RTCP PLI packet.
    Pli,
    /// RTCP FIR packet.
    Fir,
}

#[derive(Debug, Deserialize)]
#[serde(tag = "event", rename_all = "lowercase", content = "data")]
enum Notification {
    Score(Vec<ProducerScore>),
    VideoOrientationChange(ProducerVideoOrientation),
    Trace(ProducerTraceEventData),
}

#[derive(Default)]
struct Handlers {
    score: Bag<Box<dyn Fn(&Vec<ProducerScore>) + Send + Sync>>,
    video_orientation_change: Bag<Box<dyn Fn(ProducerVideoOrientation) + Send + Sync>>,
    pause: Bag<Box<dyn Fn() + Send + Sync>>,
    resume: Bag<Box<dyn Fn() + Send + Sync>>,
    trace: Bag<Box<dyn Fn(&ProducerTraceEventData) + Send + Sync>>,
    transport_close: BagOnce<Box<dyn FnOnce() + Send>>,
    close: BagOnce<Box<dyn FnOnce() + Send>>,
}

struct Inner {
    id: ProducerId,
    kind: MediaKind,
    r#type: ProducerType,
    rtp_parameters: RtpParameters,
    consumable_rtp_parameters: RtpParameters,
    direct: bool,
    paused: AtomicBool,
    score: Arc<Mutex<Vec<ProducerScore>>>,
    executor: Arc<Executor<'static>>,
    channel: Channel,
    payload_channel: PayloadChannel,
    handlers: Arc<Handlers>,
    app_data: AppData,
    transport: Box<dyn Transport>,
    closed: AtomicBool,
    // Drop subscription to producer-specific notifications when producer itself is dropped
    _subscription_handler: Option<SubscriptionHandler>,
    _on_transport_close_handler: Mutex<HandlerId>,
}

impl Drop for Inner {
    fn drop(&mut self) {
        debug!("drop()");

        self.close(true);
    }
}

impl Inner {
    fn close(&self, close_request: bool) {
        if !self.closed.swap(true, Ordering::SeqCst) {
            debug!("close()");

            self.handlers.close.call_simple();

            let subscription_handler = self.subscription_handler.lock().take();

            if close_request {
                let channel = self.channel.clone();
                let request = ProducerCloseRequest {
                    internal: ProducerInternal {
                        router_id: self.transport.router_id(),
                        transport_id: self.transport.id(),
                        producer_id: self.id,
                    },
                };
<<<<<<< HEAD

=======
>>>>>>> 905bf4fa
                self.executor
                    .spawn(async move {
                        if let Err(error) = channel.request(request).await {
                            error!("producer closing failed on drop: {}", error);
                        }

                        // Drop from a different thread to avoid deadlock with recursive dropping
                        // from within another subscription drop.
                        drop(subscription_handler);
                    })
                    .detach();
            } else {
                self.executor
                    .spawn(async move {
                        // Drop from a different thread to avoid deadlock with recursive dropping
                        // from within another subscription drop.
                        drop(subscription_handler);
                    })
                    .detach();
            }
        }
    }
}

/// Producer created on transport other than
/// [`DirectTransport`](crate::direct_transport::DirectTransport).
#[derive(Clone)]
#[must_use = "Producer will be closed on drop, make sure to keep it around for as long as needed"]
pub struct RegularProducer {
    inner: Arc<Inner>,
}

impl fmt::Debug for RegularProducer {
    fn fmt(&self, f: &mut fmt::Formatter<'_>) -> fmt::Result {
        f.debug_struct("RegularProducer")
            .field("id", &self.inner.id)
            .field("kind", &self.inner.kind)
            .field("type", &self.inner.r#type)
            .field("rtp_parameters", &self.inner.rtp_parameters)
            .field(
                "consumable_rtp_parameters",
                &self.inner.consumable_rtp_parameters,
            )
            .field("paused", &self.inner.paused)
            .field("score", &self.inner.score)
            .field("transport", &self.inner.transport)
            .field("closed", &self.inner.closed)
            .finish()
    }
}

impl From<RegularProducer> for Producer {
    fn from(producer: RegularProducer) -> Self {
        Producer::Regular(producer)
    }
}

/// Producer created on [`DirectTransport`](crate::direct_transport::DirectTransport).
#[derive(Clone)]
#[must_use = "Producer will be closed on drop, make sure to keep it around for as long as needed"]
pub struct DirectProducer {
    inner: Arc<Inner>,
}

impl fmt::Debug for DirectProducer {
    fn fmt(&self, f: &mut fmt::Formatter<'_>) -> fmt::Result {
        f.debug_struct("DirectProducer")
            .field("id", &self.inner.id)
            .field("kind", &self.inner.kind)
            .field("type", &self.inner.r#type)
            .field("rtp_parameters", &self.inner.rtp_parameters)
            .field(
                "consumable_rtp_parameters",
                &self.inner.consumable_rtp_parameters,
            )
            .field("paused", &self.inner.paused)
            .field("score", &self.inner.score)
            .field("transport", &self.inner.transport)
            .field("closed", &self.inner.closed)
            .finish()
    }
}

impl From<DirectProducer> for Producer {
    fn from(producer: DirectProducer) -> Self {
        Producer::Direct(producer)
    }
}

/// A producer represents an audio or video source being injected into a mediasoup router. It's
/// created on top of a transport that defines how the media packets are carried.
#[derive(Clone)]
#[non_exhaustive]
#[must_use = "Producer will be closed on drop, make sure to keep it around for as long as needed"]
pub enum Producer {
    /// Producer created on transport other than
    /// [`DirectTransport`](crate::direct_transport::DirectTransport).
    Regular(RegularProducer),
    /// Producer created on [`DirectTransport`](crate::direct_transport::DirectTransport).
    Direct(DirectProducer),
}

impl fmt::Debug for Producer {
    fn fmt(&self, f: &mut fmt::Formatter<'_>) -> fmt::Result {
        match &self {
            Producer::Regular(producer) => f.debug_tuple("Regular").field(&producer).finish(),
            Producer::Direct(producer) => f.debug_tuple("Direct").field(&producer).finish(),
        }
    }
}

impl Producer {
    #[allow(clippy::too_many_arguments)]
    pub(super) async fn new(
        id: ProducerId,
        kind: MediaKind,
        r#type: ProducerType,
        rtp_parameters: RtpParameters,
        consumable_rtp_parameters: RtpParameters,
        paused: bool,
        executor: Arc<Executor<'static>>,
        channel: Channel,
        payload_channel: PayloadChannel,
        app_data: AppData,
        transport: Box<dyn Transport>,
        direct: bool,
    ) -> Self {
        debug!("new()");

        let handlers = Arc::<Handlers>::default();
        let score = Arc::<Mutex<Vec<ProducerScore>>>::default();

        let subscription_handler = {
            let handlers = Arc::clone(&handlers);
            let score = Arc::clone(&score);

            channel.subscribe_to_notifications(id.into(), move |notification| {
                match serde_json::from_value::<Notification>(notification) {
                    Ok(notification) => match notification {
                        Notification::Score(scores) => {
                            *score.lock() = scores.clone();
                            handlers.score.call(|callback| {
                                callback(&scores);
                            });
                        }
                        Notification::VideoOrientationChange(video_orientation) => {
                            handlers.video_orientation_change.call(|callback| {
                                callback(video_orientation);
                            });
                        }
                        Notification::Trace(trace_event_data) => {
                            handlers.trace.call(|callback| {
                                callback(&trace_event_data);
                            });
                        }
                    },
                    Err(error) => {
                        error!("Failed to parse notification: {}", error);
                    }
                }
            })
        };

        let inner_weak = Arc::<Mutex<Option<Weak<Inner>>>>::default();
        let on_transport_close_handler = transport.on_close({
            let inner_weak = Arc::clone(&inner_weak);

            Box::new(move || {
                if let Some(inner) = inner_weak.lock().as_ref().and_then(Weak::upgrade) {
                    inner.handlers.transport_close.call_simple();
                    inner.close(false);
                }
            })
        });
        let inner = Arc::new(Inner {
            id,
            kind,
            r#type,
            rtp_parameters,
            consumable_rtp_parameters,
            direct,
            paused: AtomicBool::new(paused),
            score,
            executor,
            channel,
            payload_channel,
            handlers,
            app_data,
            transport,
            closed: AtomicBool::new(false),
            _subscription_handler: subscription_handler,
            _on_transport_close_handler: Mutex::new(on_transport_close_handler),
        });

        inner_weak.lock().replace(Arc::downgrade(&inner));

        if direct {
            Self::Direct(DirectProducer { inner })
        } else {
            Self::Regular(RegularProducer { inner })
        }
    }

    /// Producer identifier.
    #[must_use]
    pub fn id(&self) -> ProducerId {
        self.inner().id
    }

    /// Media kind.
    #[must_use]
    pub fn kind(&self) -> MediaKind {
        self.inner().kind
    }

    /// Producer RTP parameters.
    /// # Notes on usage
    /// Check the
    /// [RTP Parameters and Capabilities](https://mediasoup.org/documentation/v3/mediasoup/rtp-parameters-and-capabilities/)
    /// section for more details (TypeScript-oriented, but concepts apply here as well).
    #[must_use]
    pub fn rtp_parameters(&self) -> &RtpParameters {
        &self.inner().rtp_parameters
    }

    /// Producer type.
    #[must_use]
    pub fn r#type(&self) -> ProducerType {
        self.inner().r#type
    }

    /// Whether the Producer is paused.
    #[must_use]
    pub fn paused(&self) -> bool {
        self.inner().paused.load(Ordering::SeqCst)
    }

    /// The score of each RTP stream being received, representing their transmission quality.
    #[must_use]
    pub fn score(&self) -> Vec<ProducerScore> {
        self.inner().score.lock().clone()
    }

    /// Custom application data.
    #[must_use]
    pub fn app_data(&self) -> &AppData {
        &self.inner().app_data
    }

    /// Whether the producer is closed.
    #[must_use]
    pub fn closed(&self) -> bool {
        self.inner().closed.load(Ordering::SeqCst)
    }

    /// Dump Producer.
    #[doc(hidden)]
    pub async fn dump(&self) -> Result<ProducerDump, RequestError> {
        debug!("dump()");

        self.inner()
            .channel
            .request(ProducerDumpRequest {
                internal: self.get_internal(),
            })
            .await
    }

    /// Returns current RTC statistics of the producer.
    ///
    /// Check the [RTC Statistics](https://mediasoup.org/documentation/v3/mediasoup/rtc-statistics/)
    /// section for more details (TypeScript-oriented, but concepts apply here as well).
    pub async fn get_stats(&self) -> Result<Vec<ProducerStat>, RequestError> {
        debug!("get_stats()");

        self.inner()
            .channel
            .request(ProducerGetStatsRequest {
                internal: self.get_internal(),
            })
            .await
    }

    /// Pauses the producer (no RTP is sent to its associated consumers).  Calls
    /// [`Consumer::on_producer_pause`](crate::consumer::Consumer::on_producer_pause) callback on
    /// all its associated consumers.
    pub async fn pause(&self) -> Result<(), RequestError> {
        debug!("pause()");

        self.inner()
            .channel
            .request(ProducerPauseRequest {
                internal: self.get_internal(),
            })
            .await?;

        let was_paused = self.inner().paused.swap(true, Ordering::SeqCst);

        if !was_paused {
            self.inner().handlers.pause.call_simple();
        }

        Ok(())
    }

    /// Resumes the producer (no RTP is sent to its associated consumers). Calls
    /// [`Consumer::on_producer_resume`](crate::consumer::Consumer::on_producer_resume) callback on
    /// all its associated consumers.
    pub async fn resume(&self) -> Result<(), RequestError> {
        debug!("resume()");

        self.inner()
            .channel
            .request(ProducerResumeRequest {
                internal: self.get_internal(),
            })
            .await?;

        let was_paused = self.inner().paused.swap(false, Ordering::SeqCst);

        if was_paused {
            self.inner().handlers.resume.call_simple();
        }

        Ok(())
    }

    /// Instructs the procuer to emit "trace" events. For monitoring purposes. Use with caution.
    pub async fn enable_trace_event(
        &self,
        types: Vec<ProducerTraceEventType>,
    ) -> Result<(), RequestError> {
        debug!("enable_trace_event()");

        self.inner()
            .channel
            .request(ProducerEnableTraceEventRequest {
                internal: self.get_internal(),
                data: ProducerEnableTraceEventData { types },
            })
            .await
    }

    /// Callback is called when the producer score changes.
    pub fn on_score<F: Fn(&Vec<ProducerScore>) + Send + Sync + 'static>(
        &self,
        callback: F,
    ) -> HandlerId {
        self.inner().handlers.score.add(Box::new(callback))
    }

    /// Callback is called when the video orientation changes. This is just possible if the
    /// `urn:3gpp:video-orientation` RTP extension has been negotiated in the producer RTP
    /// parameters.
    pub fn on_video_orientation_change<F: Fn(ProducerVideoOrientation) + Send + Sync + 'static>(
        &self,
        callback: F,
    ) -> HandlerId {
        self.inner()
            .handlers
            .video_orientation_change
            .add(Box::new(callback))
    }

    /// Callback is called when the producer is paused.
    pub fn on_pause<F: Fn() + Send + Sync + 'static>(&self, callback: F) -> HandlerId {
        self.inner().handlers.pause.add(Box::new(callback))
    }

    /// Callback is called when the producer is resumed.
    pub fn on_resume<F: Fn() + Send + Sync + 'static>(&self, callback: F) -> HandlerId {
        self.inner().handlers.resume.add(Box::new(callback))
    }

    /// See [`Producer::enable_trace_event`] method.
    pub fn on_trace<F: Fn(&ProducerTraceEventData) + Send + Sync + 'static>(
        &self,
        callback: F,
    ) -> HandlerId {
        self.inner().handlers.trace.add(Box::new(callback))
    }

    /// Callback is called when the transport this producer belongs to is closed for whatever
    /// reason. The producer itself is also closed. A `on_producer_close` callback is called on all
    /// its associated consumers.
    pub fn on_transport_close<F: FnOnce() + Send + 'static>(&self, callback: F) -> HandlerId {
        self.inner()
            .handlers
            .transport_close
            .add(Box::new(callback))
    }

    /// Callback is called when the producer is closed for whatever reason.
    ///
    /// NOTE: Callback will be called in place if producer is already closed.
    pub fn on_close<F: FnOnce() + Send + 'static>(&self, callback: F) -> HandlerId {
        let handler_id = self.inner().handlers.close.add(Box::new(callback));
        if self.inner().closed.load(Ordering::Relaxed) {
            self.inner().handlers.close.call_simple();
        }
        handler_id
    }

    /// Consumable RTP parameters.
    // This is used in tests, otherwise would have been `pub(super)`
    #[doc(hidden)]
    #[must_use]
    pub fn consumable_rtp_parameters(&self) -> &RtpParameters {
        &self.inner().consumable_rtp_parameters
    }

    pub(super) fn close(&self) {
        self.inner().close(true);
    }

    /// Downgrade `Producer` to [`WeakProducer`] instance.
    #[must_use]
    pub fn downgrade(&self) -> WeakProducer {
        WeakProducer {
            inner: Arc::downgrade(self.inner()),
        }
    }

    fn inner(&self) -> &Arc<Inner> {
        match self {
            Producer::Regular(producer) => &producer.inner,
            Producer::Direct(producer) => &producer.inner,
        }
    }

    fn get_internal(&self) -> ProducerInternal {
        ProducerInternal {
            router_id: self.inner().transport.router_id(),
            transport_id: self.inner().transport.id(),
            producer_id: self.inner().id,
        }
    }
}

impl DirectProducer {
    /// Sends a RTP packet from the Rust process.
    pub async fn send(&self, rtp_packet: Bytes) -> Result<(), NotificationError> {
        self.inner
            .payload_channel
            .notify(
                ProducerSendNotification {
                    internal: ProducerInternal {
                        router_id: self.inner.transport.router_id(),
                        transport_id: self.inner.transport.id(),
                        producer_id: self.inner.id,
                    },
                },
                rtp_packet,
            )
            .await
    }
}

/// Same as [`Producer`], but will not be closed when dropped.
///
/// The idea here is that [`ProducerId`] of both original [`Producer`] and `PipedProducer` is the
/// same and lifetime of piped producer is also tied to original producer, so you may not need to
/// store `PipedProducer` at all.
///
/// Use [`PipedProducer::into_inner()`] method to get regular [`Producer`] instead and restore
/// regular behavior of [`Drop`] implementation.
pub struct PipedProducer {
    producer: Producer,
    on_drop: Option<Box<dyn FnOnce(Producer) + Send + 'static>>,
}

impl fmt::Debug for PipedProducer {
    fn fmt(&self, f: &mut fmt::Formatter<'_>) -> fmt::Result {
        f.debug_struct("PipedProducer")
            .field("producer", &self.producer)
            .finish()
    }
}

impl Drop for PipedProducer {
    fn drop(&mut self) {
        if let Some(on_drop) = self.on_drop.take() {
            on_drop(self.producer.clone())
        }
    }
}

impl PipedProducer {
    /// * `on_drop` - Callback that takes last `Producer` instance and must do something with it to
    ///   prevent dropping and thus closing
    pub(crate) fn new<F: FnOnce(Producer) + Send + 'static>(
        producer: Producer,
        on_drop: F,
    ) -> Self {
        Self {
            producer,
            on_drop: Some(Box::new(on_drop)),
        }
    }

    /// Get inner [`Producer`] (which will close on drop in contrast to `PipedProducer`).
    pub fn into_inner(mut self) -> Producer {
        self.on_drop.take();
        self.producer.clone()
    }
}

/// [`WeakProducer`] doesn't own producer instance on mediasoup-worker and will not prevent one from
/// being destroyed once last instance of regular [`Producer`] is dropped.
///
/// [`WeakProducer`] vs [`Producer`] is similar to [`Weak`] vs [`Arc`].
#[derive(Clone)]
pub struct WeakProducer {
    inner: Weak<Inner>,
}

impl fmt::Debug for WeakProducer {
    fn fmt(&self, f: &mut fmt::Formatter<'_>) -> fmt::Result {
        f.debug_struct("WeakProducer").finish()
    }
}

impl WeakProducer {
    /// Attempts to upgrade `WeakProducer` to [`Producer`] if last instance of one wasn't dropped
    /// yet.
    #[must_use]
    pub fn upgrade(&self) -> Option<Producer> {
        let inner = self.inner.upgrade()?;

        let producer = if inner.direct {
            Producer::Direct(DirectProducer { inner })
        } else {
            Producer::Regular(RegularProducer { inner })
        };

        Some(producer)
    }
}<|MERGE_RESOLUTION|>--- conflicted
+++ resolved
@@ -336,10 +336,6 @@
                         producer_id: self.id,
                     },
                 };
-<<<<<<< HEAD
-
-=======
->>>>>>> 905bf4fa
                 self.executor
                     .spawn(async move {
                         if let Err(error) = channel.request(request).await {
